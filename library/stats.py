--- conflicted
+++ resolved
@@ -589,20 +589,12 @@
 
                 # Display graph from numeric value
                 theme_data = config.THEME_DATA['STATS']['CUSTOM'][custom_stat].get("GRAPH", None)
-<<<<<<< HEAD
-                if theme_data and not math.isnan(numeric_value):
-=======
-                if theme_data and numeric_value is not None:
->>>>>>> acb73a42
+                if theme_data and numeric_value is not None and not math.isnan(numeric_value):
                     display_themed_progress_bar(theme_data=theme_data, value=numeric_value)
 
                 # Display radial from numeric and text value
                 theme_data = config.THEME_DATA['STATS']['CUSTOM'][custom_stat].get("RADIAL", None)
-<<<<<<< HEAD
-                if theme_data and not math.isnan(numeric_value) and string_value:
-=======
-                if theme_data and numeric_value is not None and string_value is not None:
->>>>>>> acb73a42
+                if theme_data and numeric_value is not None and not math.isnan(numeric_value) and string_value is not None:
                     display_themed_radial_bar(
                         theme_data=theme_data,
                         value=numeric_value,
