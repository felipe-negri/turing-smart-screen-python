#!/usr/bin/env python
# turing-smart-screen-python - a Python system monitor and library for USB-C displays like Turing Smart Screen or XuanFang
# https://github.com/mathoudebine/turing-smart-screen-python/

# Copyright (C) 2021-2023  Matthieu Houdebine (mathoudebine)
#
# This program is free software: you can redistribute it and/or modify
# it under the terms of the GNU General Public License as published by
# the Free Software Foundation, either version 3 of the License, or
# (at your option) any later version.
#
# This program is distributed in the hope that it will be useful,
# but WITHOUT ANY WARRANTY; without even the implied warranty of
# MERCHANTABILITY or FITNESS FOR A PARTICULAR PURPOSE.  See the
# GNU General Public License for more details.
#
# You should have received a copy of the GNU General Public License
# along with this program.  If not, see <https://www.gnu.org/licenses/>.

# This file is the system monitor configuration GUI


import os
import subprocess
import sys
import webbrowser

MIN_PYTHON = (3, 8)
if sys.version_info < MIN_PYTHON:
    print("[ERROR] Python %s.%s or later is required." % MIN_PYTHON)
    try:
        sys.exit(0)
    except:
        os._exit(0)

try:
    import tkinter.ttk as ttk
    from tkinter import *
    from PIL import ImageTk
except:
    print(
        "[ERROR] Tkinter dependency not installed. Please follow troubleshooting page: https://github.com/mathoudebine/turing-smart-screen-python/wiki/Troubleshooting#all-os-tkinter-dependency-not-installed")
    try:
        sys.exit(0)
    except:
        os._exit(0)

try:
    import psutil
    import ruamel.yaml
    import sv_ttk
    from PIL import Image
    from serial.tools.list_ports import comports
    from tktooltip import ToolTip
except:
    print(
        "[ERROR] Python dependencies not installed. Please follow start guide: https://github.com/mathoudebine/turing-smart-screen-python/wiki/System-monitor-:-how-to-start")
    try:
        sys.exit(0)
    except:
        os._exit(0)

from library.sensors.sensors_python import sensors_fans, is_cpu_fan

TURING_MODEL = "Turing Smart Screen"
USBPCMONITOR_MODEL = "UsbPCMonitor"
XUANFANG_MODEL = "XuanFang rev. B & flagship"
KIPYE_MODEL = "Kipye Qiye Smart Display"
SIMULATED_MODEL = "Simulated screen"

SIZE_3_5_INCH = "3.5\""
SIZE_5_INCH = "5\""
SIZE_8_8_INCH = "8.8\""
SIZE_2_1_INCH = "2.1\""

size_list = (SIZE_3_5_INCH, SIZE_5_INCH)

# Maps between config.yaml values and GUI description
revision_and_size_to_model_map = {
    ('A', SIZE_3_5_INCH): TURING_MODEL,  # Can also be UsbPCMonitor 3.5, does not matter since protocol is the same
    ('A', SIZE_5_INCH): USBPCMONITOR_MODEL,
    ('B', SIZE_3_5_INCH): XUANFANG_MODEL,
    ('C', SIZE_5_INCH): TURING_MODEL,
    ('D', SIZE_3_5_INCH): KIPYE_MODEL,
    ('SIMU', SIZE_3_5_INCH): SIMULATED_MODEL,
    ('SIMU5', SIZE_5_INCH): SIMULATED_MODEL,
}
model_and_size_to_revision_map = {
    (TURING_MODEL, SIZE_3_5_INCH): 'A',
    (USBPCMONITOR_MODEL, SIZE_3_5_INCH): 'A',
    (USBPCMONITOR_MODEL, SIZE_5_INCH): 'A',
    (XUANFANG_MODEL, SIZE_3_5_INCH): 'B',
    (TURING_MODEL, SIZE_5_INCH): 'C',
    (KIPYE_MODEL, SIZE_3_5_INCH): 'D',
    (SIMULATED_MODEL, SIZE_3_5_INCH): 'SIMU',
    (SIMULATED_MODEL, SIZE_5_INCH): 'SIMU5',
}
hw_lib_map = {"AUTO": "Automatic", "LHM": "LibreHardwareMonitor (admin.)", "PYTHON": "Python libraries",
              "STUB": "Fake random data", "STATIC": "Fake static data"}
reverse_map = {False: "classic", True: "reverse"}

themes_dir = 'res/themes'


def get_theme_data(name: str):
    dir = os.path.join(themes_dir, name)
    # checking if it is a directory
    if os.path.isdir(dir):
        # Check if a theme.yaml file exists
        theme = os.path.join(dir, 'theme.yaml')
        if os.path.isfile(theme):
            # Get display size from theme.yaml
            with open(theme, "rt", encoding='utf8') as stream:
                theme_data, ind, bsi = ruamel.yaml.util.load_yaml_guess_indent(stream)
                return theme_data
    return None


def get_themes(size: str):
    themes = []
    for filename in os.listdir(themes_dir):
        theme_data = get_theme_data(filename)
        if theme_data and theme_data['display'].get("DISPLAY_SIZE", '3.5"') == size:
            themes.append(filename)
    return sorted(themes, key=str.casefold)


def get_theme_size(name: str) -> str:
    theme_data = get_theme_data(name)
    return theme_data['display'].get("DISPLAY_SIZE", '3.5"')


def get_com_ports():
    com_ports_names = ["Automatic detection"]  # Add manual entry on top for automatic detection
    com_ports = comports()
    for com_port in com_ports:
        com_ports_names.append(com_port.name)
    return com_ports_names


def get_net_if():
    if_list = list(psutil.net_if_addrs().keys())
    if_list.insert(0, "None")  # Add manual entry on top for unavailable/not selected interface
    return if_list


def get_fans():
    fan_list = list()
    auto_detected_cpu_fan = "None"
    for name, entries in sensors_fans().items():
        for entry in entries:
            fan_list.append("%s/%s (%d%% - %d RPM)" % (name, entry.label, entry.percent, entry.current))
            if (is_cpu_fan(entry.label) or is_cpu_fan(name)) and auto_detected_cpu_fan == "None":
                auto_detected_cpu_fan = "Auto-detected: %s/%s" % (name, entry.label)

    fan_list.insert(0, auto_detected_cpu_fan)  # Add manual entry on top if auto-detection succeeded
    return fan_list


class TuringConfigWindow:
    def __init__(self):
        self.window = Tk()
        self.window.title('Turing System Monitor configuration')
        self.window.geometry("770x570")
        self.window.iconphoto(True, PhotoImage(file="res/icons/monitor-icon-17865/64.png"))
        # When window gets focus again, reload theme preview in case it has been updated by theme editor
        self.window.bind("<FocusIn>", self.on_theme_change)
        self.window.after(0, self.on_fan_speed_update)

        # Make TK look better with Sun Valley ttk theme
        sv_ttk.set_theme("light")

        self.theme_preview_img = None
        self.theme_preview = ttk.Label(self.window)
        self.theme_preview.place(x=10, y=10)

        self.theme_author = ttk.Label(self.window)

        sysmon_label = ttk.Label(self.window, text='Display configuration', font='bold')
        sysmon_label.place(x=320, y=0)

        self.model_label = ttk.Label(self.window, text='Smart screen model')
        self.model_label.place(x=320, y=35)
        self.model_cb = ttk.Combobox(self.window, values=list(dict.fromkeys((revision_and_size_to_model_map.values()))),
                                     state='readonly')
        self.model_cb.bind('<<ComboboxSelected>>', self.on_model_change)
        self.model_cb.place(x=500, y=30, width=250)

        self.size_label = ttk.Label(self.window, text='Smart screen size')
        self.size_label.place(x=320, y=75)
        self.size_cb = ttk.Combobox(self.window, values=size_list, state='readonly')
        self.size_cb.bind('<<ComboboxSelected>>', self.on_size_change)
        self.size_cb.place(x=500, y=70, width=250)

        self.com_label = ttk.Label(self.window, text='COM port')
        self.com_label.place(x=320, y=115)
        self.com_cb = ttk.Combobox(self.window, values=get_com_ports(), state='readonly')
        self.com_cb.place(x=500, y=110, width=250)

        self.orient_label = ttk.Label(self.window, text='Orientation')
        self.orient_label.place(x=320, y=155)
        self.orient_cb = ttk.Combobox(self.window, values=list(reverse_map.values()), state='readonly')
        self.orient_cb.place(x=500, y=150, width=250)

        self.brightness_string = StringVar()
        self.brightness_label = ttk.Label(self.window, text='Brightness')
        self.brightness_label.place(x=320, y=195)
        self.brightness_slider = ttk.Scale(self.window, from_=0, to=100, orient=HORIZONTAL,
                                           command=self.on_brightness_change)
        self.brightness_slider.place(x=550, y=195, width=180)
        self.brightness_val_label = ttk.Label(self.window, textvariable=self.brightness_string)
        self.brightness_val_label.place(x=500, y=195)
        self.brightness_warning_label = ttk.Label(self.window,
                                                  text="⚠ Turing 3.5\" displays can get hot at high brightness!",
                                                  foreground='#ff8c00')

        sysmon_label = ttk.Label(self.window, text='System Monitor Configuration', font='bold')
        sysmon_label.place(x=320, y=260)

        self.theme_label = ttk.Label(self.window, text='Theme')
        self.theme_label.place(x=320, y=300)
        self.theme_cb = ttk.Combobox(self.window, state='readonly')
        self.theme_cb.place(x=500, y=295, width=250)
        self.theme_cb.bind('<<ComboboxSelected>>', self.on_theme_change)

        self.hwlib_label = ttk.Label(self.window, text='Hardware monitoring')
        self.hwlib_label.place(x=320, y=340)
        if sys.platform != "win32":
            del hw_lib_map["LHM"]  # LHM is for Windows platforms only
        self.hwlib_cb = ttk.Combobox(self.window, values=list(hw_lib_map.values()), state='readonly')
        self.hwlib_cb.place(x=500, y=335, width=250)
        self.hwlib_cb.bind('<<ComboboxSelected>>', self.on_hwlib_change)

        self.eth_label = ttk.Label(self.window, text='Ethernet interface')
        self.eth_label.place(x=320, y=380)
        self.eth_cb = ttk.Combobox(self.window, values=get_net_if(), state='readonly')
        self.eth_cb.place(x=500, y=375, width=250)

        self.wl_label = ttk.Label(self.window, text='Wi-Fi interface')
        self.wl_label.place(x=320, y=420)
        self.wl_cb = ttk.Combobox(self.window, values=get_net_if(), state='readonly')
        self.wl_cb.place(x=500, y=415, width=250)

        # For Windows platform only
        self.lhm_admin_warning = ttk.Label(self.window,
                                           text="❌ Restart as admin. or select another Hardware monitoring",
                                           foreground='#f00')
        # For platform != Windows
        self.cpu_fan_label = ttk.Label(self.window, text='CPU fan (？)')
        self.cpu_fan_label.config(foreground="#a3a3ff", cursor="hand2")
        self.cpu_fan_cb = ttk.Combobox(self.window, values=get_fans(), state='readonly')

        self.tooltip = ToolTip(self.cpu_fan_label,
                               msg="If \"None\" is selected, CPU fan was not auto-detected.\n"
                                   "Manually select your CPU fan from the list.\n\n"
                                   "Fans missing from the list? Install lm-sensors package\n"
                                   "and run 'sudo sensors-detect' command, then reboot.")

        self.edit_theme_btn = ttk.Button(self.window, text="Edit theme", command=lambda: self.on_theme_editor_click())
        self.edit_theme_btn.place(x=310, y=510, height=50, width=130)

        self.save_btn = ttk.Button(self.window, text="Save settings", command=lambda: self.on_save_click())
        self.save_btn.place(x=450, y=510, height=50, width=130)

        self.save_run_btn = ttk.Button(self.window, text="Save and run", command=lambda: self.on_saverun_click())
        self.save_run_btn.place(x=590, y=510, height=50, width=130)

        self.config = None
        self.load_config_values()

    def run(self):
        self.window.mainloop()

    def load_theme_preview(self):
        try:
            theme_preview = Image.open("res/themes/" + self.theme_cb.get() + "/preview.png")
        except:
            theme_preview = Image.open("res/docs/no-preview.png")
        finally:
            if theme_preview.width > theme_preview.height:
                theme_preview = theme_preview.resize((300, 200), Image.Resampling.LANCZOS)
            else:
                theme_preview = theme_preview.resize((280, 420), Image.Resampling.LANCZOS)
            self.theme_preview_img = ImageTk.PhotoImage(theme_preview)
            self.theme_preview.config(image=self.theme_preview_img)

            theme_data = get_theme_data(self.theme_cb.get())
            author_name = theme_data.get('author', 'unknown')
            self.theme_author.config(text="Author: " + author_name)
            if author_name.startswith("@"):
                self.theme_author.config(foreground="#a3a3ff", cursor="hand2")
                self.theme_author.bind("<Button-1>",
                                       lambda e: webbrowser.open_new_tab("https://github.com/" + author_name[1:]))
            else:
                self.theme_author.config(foreground="#a3a3a3", cursor="")
                self.theme_author.unbind("<Button-1>")
            self.theme_author.place(x=10, y=self.theme_preview_img.height() + 15)

    def load_config_values(self):
        with open("config.yaml", "rt", encoding='utf8') as stream:
            self.config, ind, bsi = ruamel.yaml.util.load_yaml_guess_indent(stream)

        # Check if theme is valid
        if get_theme_data(self.config['config']['THEME']) is None:
            # Theme from config.yaml is not valid: use first theme available default size 3.5"
            self.config['config']['THEME'] = get_themes(SIZE_3_5_INCH)[0]

        try:
            self.theme_cb.set(self.config['config']['THEME'])
        except:
<<<<<<< HEAD
            self.theme_cb.current(0)
=======
            self.theme_cb.set("")

>>>>>>> 23559374
        self.load_theme_preview()

        try:
            self.hwlib_cb.set(hw_lib_map[self.config['config']['HW_SENSORS']])
        except:
            self.hwlib_cb.current(0)

        try:
            if self.config['config']['ETH'] == "":
                self.eth_cb.current(0)
            else:
                self.eth_cb.set(self.config['config']['ETH'])
        except:
            self.eth_cb.current(0)

        try:
            if self.config['config']['WLO'] == "":
                self.wl_cb.current(0)
            else:
                self.wl_cb.set(self.config['config']['WLO'])
        except:
            self.wl_cb.current(0)

        try:
            if self.config['config']['COM_PORT'] == "AUTO":
                self.com_cb.current(0)
            else:
                self.com_cb.set(self.config['config']['COM_PORT'])
        except:
            self.com_cb.current(0)

        # Guess display size from theme in the configuration
        size = get_theme_size(self.config['config']['THEME'])
        try:
            self.size_cb.set(size)
        except:
            self.size_cb.current(0)

        # Guess model from revision and size
        revision = self.config['display']['REVISION']
        try:
            self.model_cb.set(revision_and_size_to_model_map[(revision, size)])
        except:
            self.model_cb.current(0)

        try:
            self.orient_cb.set(reverse_map[self.config['display']['DISPLAY_REVERSE']])
        except:
            self.orient_cb.current(0)

        try:
            self.brightness_slider.set(int(self.config['display']['BRIGHTNESS']))
        except:
            self.brightness_slider.set(50)

        try:
            if self.config['config']['CPU_FAN'] == "AUTO":
                self.cpu_fan_cb.current(0)
            else:
                self.cpu_fan_cb.set(self.config['config']['CPU_FAN'])
        except:
            self.cpu_fan_cb.current(0)

        # Reload content on screen
        self.on_model_change()
        self.on_size_change()
        self.on_theme_change()
        self.on_brightness_change()
        self.on_hwlib_change()

    def save_config_values(self):
        self.config['config']['THEME'] = self.theme_cb.get()
        self.config['config']['HW_SENSORS'] = [k for k, v in hw_lib_map.items() if v == self.hwlib_cb.get()][0]
        if self.eth_cb.current() == 0:
            self.config['config']['ETH'] = ""
        else:
            self.config['config']['ETH'] = self.eth_cb.get()
        if self.wl_cb.current() == 0:
            self.config['config']['WLO'] = ""
        else:
            self.config['config']['WLO'] = self.wl_cb.get()
        if self.com_cb.current() == 0:
            self.config['config']['COM_PORT'] = "AUTO"
        else:
            self.config['config']['COM_PORT'] = self.com_cb.get()
        if self.cpu_fan_cb.current() == 0:
            self.config['config']['CPU_FAN'] = "AUTO"
        else:
            self.config['config']['CPU_FAN'] = self.cpu_fan_cb.get().split(' ')[0]
        self.config['display']['REVISION'] = model_and_size_to_revision_map[(self.model_cb.get(), self.size_cb.get())]
        self.config['display']['DISPLAY_REVERSE'] = [k for k, v in reverse_map.items() if v == self.orient_cb.get()][0]
        self.config['display']['BRIGHTNESS'] = int(self.brightness_slider.get())

        with open("config.yaml", "w", encoding='utf-8') as file:
            ruamel.yaml.YAML().dump(self.config, file)

    def on_theme_change(self, e=None):
        self.load_theme_preview()

    def on_theme_editor_click(self):
        subprocess.Popen(os.path.join(os.getcwd(), "theme-editor.py") + " \"" + self.theme_cb.get() + "\"", shell=True)

    def on_save_click(self):
        self.save_config_values()

    def on_saverun_click(self):
        self.save_config_values()
        subprocess.Popen(os.path.join(os.getcwd(), "main.py"), shell=True)
        self.window.destroy()

    def on_brightness_change(self, e=None):
        self.brightness_string.set(str(int(self.brightness_slider.get())) + "%")
        self.show_hide_brightness_warning()

    def on_model_change(self, e=None):
        self.show_hide_brightness_warning()
        model = self.model_cb.get()
        if model == SIMULATED_MODEL:
            self.com_cb.configure(state="disabled", foreground="#C0C0C0")
            self.orient_cb.configure(state="disabled", foreground="#C0C0C0")
            self.brightness_slider.configure(state="disabled")
            self.brightness_val_label.configure(foreground="#C0C0C0")
        else:
            self.com_cb.configure(state="readonly", foreground="#000")
            self.orient_cb.configure(state="readonly", foreground="#000")
            self.brightness_slider.configure(state="normal")
            self.brightness_val_label.configure(foreground="#000")

    def on_size_change(self, e=None):
        size = self.size_cb.get()
        themes = get_themes(size)
        self.theme_cb.config(values=themes)

        if not self.theme_cb.get() in themes:
            # The selected theme does not exist anymore / is not allowed for this screen model : select 1st theme avail.
            self.theme_cb.set(themes[0])

        self.show_hide_brightness_warning()

    def on_hwlib_change(self, e=None):
        hwlib = [k for k, v in hw_lib_map.items() if v == self.hwlib_cb.get()][0]
        if hwlib == "STUB" or hwlib == "STATIC":
            self.eth_cb.configure(state="disabled", foreground="#C0C0C0")
            self.wl_cb.configure(state="disabled", foreground="#C0C0C0")
        else:
            self.eth_cb.configure(state="readonly", foreground="#000")
            self.wl_cb.configure(state="readonly", foreground="#000")

        if sys.platform == "win32":
            import ctypes
            is_admin = ctypes.windll.shell32.IsUserAnAdmin() != 0
            if (hwlib == "LHM" or hwlib == "AUTO") and not is_admin:
                self.lhm_admin_warning.place(x=320, y=455)
                self.save_run_btn.state(["disabled"])
            else:
                self.lhm_admin_warning.place_forget()
                self.save_run_btn.state(["!disabled"])
        else:
            if hwlib == "PYTHON" or hwlib == "AUTO":
                self.cpu_fan_label.place(x=320, y=460)
                self.cpu_fan_cb.place(x=500, y=455, width=250)
            else:
                self.cpu_fan_label.place_forget()
                self.cpu_fan_cb.place_forget()

    def show_hide_brightness_warning(self, e=None):
        if int(self.brightness_slider.get()) > 50 and self.model_cb.get() == TURING_MODEL and self.size_cb.get() == SIZE_3_5_INCH:
            # Show warning for Turing Smart screen 3.5 with high brightness
            self.brightness_warning_label.place(x=320, y=225)
        else:
            self.brightness_warning_label.place_forget()

    def on_fan_speed_update(self):
        # Update fan speed periodically
        prev_value = self.cpu_fan_cb.current()  # Save currently selected index
        self.cpu_fan_cb.config(values=get_fans())
        if prev_value != -1:
            self.cpu_fan_cb.current(prev_value)  # Force select same index to refresh displayed value
        self.window.after(500, self.on_fan_speed_update)


if __name__ == "__main__":
    configurator = TuringConfigWindow()
    configurator.run()<|MERGE_RESOLUTION|>--- conflicted
+++ resolved
@@ -308,12 +308,8 @@
         try:
             self.theme_cb.set(self.config['config']['THEME'])
         except:
-<<<<<<< HEAD
-            self.theme_cb.current(0)
-=======
             self.theme_cb.set("")
 
->>>>>>> 23559374
         self.load_theme_preview()
 
         try:
