--- conflicted
+++ resolved
@@ -15,14 +15,9 @@
     strategy:
       fail-fast: false
       matrix:
-<<<<<<< HEAD
-        python-version: ["3.7", "3.8", "3.9", "3.10"]
-        theme: [ "3.5inchTheme2", "Cyberpunk", "Cyberpunk-net", "Landscape6Grid", "Terminal", "bash-dark-green", "bash-dark-green-gpu", "LandscapeMagicBlue" ]
-=======
         python-version: ["3.7", "3.8", "3.9", "3.10", "3.11"]
-        theme: [ "3.5inchTheme2", "Cyberpunk", "Landscape6Grid", "Terminal", "bash-dark-green", "bash-dark-green-gpu",
+        theme: [ "3.5inchTheme2", "Cyberpunk", "Cyberpunk-net", "Landscape6Grid", "Terminal", "bash-dark-green", "bash-dark-green-gpu",
                  "LandscapeMagicBlue", "BigClock" ]
->>>>>>> 1d235194
 
     steps:
     - uses: actions/checkout@v3
